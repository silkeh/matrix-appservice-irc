/*
 * This module contains all the logic to determine how incoming events from
 * IRC clients are mapped to events which are passed to the bridge.
 *
 * For example, every connected IRC client will get messages down their TCP
 * stream, but only 1 client should pass this through to the bridge to
 * avoid duplicates. This is typically handled by the MatrixBridge which is a
 * bot whose job it is to be the unique entity to have responsibility for passing
 * these events through to the bridge.
 *
 * However, we support disabling the bridge entirely which means one of the many
 * TCP streams needs to be responsible for passing the message to the bridge.
 * This is done using the following algorithm:
 *   - Create a hash "H" of (prefix, command, command-parameters) (aka the line)
 *   - Does H exist in the "processed" list?
 *      * YES: Was it you who processed H before?
 *          * YES: Process it again (someone sent the same message twice).
 *          *  NO: Ignore this message. (someone else has processed this)
 *      *  NO: Add H to the "processed" list with your client associated with it
 *             (this works without racing because javascript is single-threaded)
 *             and pass the message to the bridge for processing.
 * There are problems with this approach:
 *   - Unbounded memory consumption on the "processed" list.
 *   - Clients who previously "owned" messages disconnecting and not handling
 *     a duplicate messsage.
 * These are fixed by:
 *   - Periodically culling the "processed" list after a time T.
 *   - Checking if the client who claimed a message still has an active TCP
 *     connection to the server. If they do not have an active connection, the
 *     message hash can be "stolen" by another client.
 *
 * Rationale
 * ---------
 * In an ideal world, we'd have unique IDs on each message and it'd be first come,
 * first serve to claim an incoming message, but IRC doesn't "do" unique IDs.
 *
 * As a result, we need to handle the case where we get a message down that looks
 * exactly like one that was previously handled. Handling this across clients is
 * impossible (every message comes down like this, appearing as dupes). Handling
 * this *within* a client is possible; the *SAME* client which handled the prev
 * message knows that this isn't a dupe because dupes aren't sent down the same
 * TCP connection.
 *
 * Handling messages like this is risky though. We don't know for sure if the
 * client that handled the prev message will handle this new message. Therefore,
 * we check if the client who did the prev message is "dead" (inactive TCP conn),
 * and then "steal" ownership of that message if it is dead (again, this is
 * thread-safe provided the check and steal is done on a single turn of the event
 * loop). Even this isn't perfect though, as the connection may die without us
 * being aware of it (before TCP/app timeouts kick in), so we want to avoid having
 * to rely on stealing messages.
 *
 * We use a hashing algorithm mainly to reduce the key length per message
 * (which would otherwise be max 510 bytes). The strength of the hash (randomness)
 * determines the reliability of the bridge because it determines the rate of
 * "stealing" that is performed. At the moment, a max key size of 510 bytes is
 * acceptable with our expected rate of messages, so we're using the identity
 * function as our hash algorithm.
 *
 * Determining when to remove these keys from the processed dict is Hard. We can't
 * just mark it off when "all clients" get the message because all clients MAY NOT
 * always get the message e.g. due to a disconnect (leading to dead keys which
 * are never collected). Timeouts are reasonable but they need to be > TCP level
 * MSL (worse case) assuming the IRCd in question doesn't store-and-forward. The
 * MSL is typically 2 minutes, so a collection interval of 10 minutes is long
 * enough.
 */

"use strict";
<<<<<<< HEAD
const IrcAction = require("../models/IrcAction");
const IrcUser = require("../models/IrcUser");
=======
const { IrcAction } = require("../models/IrcAction");
const { IrcUser } = require("../models/IrcUser");
>>>>>>> 16e3f696
const { BridgeRequest } = require("../models/BridgeRequest");
const log = require("../logging").get("IrcEventBroker");

const CLEANUP_TIME_MS = 1000 * 60 * 10; // 10min

function ProcessedDict() {
    this.processed = {
    // server.domain: {
    //   hash: {
    //     nick: <nick>,
    //     ts: <time claimed>
    // }
    };
    this.timeoutObj = null;
}
ProcessedDict.prototype.getClaimer = function(domain, hash) {
    if (!this.processed[domain] || !this.processed[domain][hash]) {
        return null;
    }
    return this.processed[domain][hash].nick;
};
ProcessedDict.prototype.claim = function(domain, hash, nick, cmd) {
    if (!this.processed[domain]) {
        this.processed[domain] = {};
    }
    this.processed[domain][hash] = {
        nick: nick,
        // we don't ever want to purge NAMES events
        ts: cmd === "names" ? null : Date.now()
    };
};

ProcessedDict.prototype.startCleaner = function() {
    var self = this;
    var expiredList = {
        // domain: [hash, hash, hash]
    };
    this.timeoutObj = setTimeout(function() {
        var now = Date.now();
        // loop the processed list looking for entries older than CLEANUP_TIME_MS
        Object.keys(self.processed).forEach(function(domain) {
            var entries = self.processed[domain];
            if (!entries) { return; }
            Object.keys(entries).forEach(function(hash) {
                var entry = entries[hash];
                if (entry.ts && (entry.ts + CLEANUP_TIME_MS) < now) {
                    if (!expiredList[domain]) {
                        expiredList[domain] = [];
                    }
                    expiredList[domain].push(hash);
                }
            });
        });
        // purge the entries
        Object.keys(expiredList).forEach(function(domain) {
            var hashes = expiredList[domain];
            log.debug("Cleaning up %s entries from %s", hashes.length, domain);
            hashes.forEach(function(hash) {
                delete self.processed[domain][hash];
            });
        });

        self.startCleaner();
    }, CLEANUP_TIME_MS);
};

function IrcEventBroker(bridge, clientPool, ircHandler) {
    this._processed = new ProcessedDict();
    this._processed.startCleaner();
    this._pool = clientPool;
    this._appServiceBridge = bridge;
    this._ircHandler = ircHandler;
}

// debugging: util.inspect() override
IrcEventBroker.prototype.inspect = function(depth) {
    return this._processed.processed;
};

/*
 * Attempt to claim this message as this client
 * @return {boolean} True if you successfully claimed it.
 */
IrcEventBroker.prototype._attemptClaim = function(client, msg) {
    var domain = client.server.domain;
    if (!msg.prefix || !msg.rawCommand || !msg.args) {
        log.warn("Unexpected msg format: %s", JSON.stringify(msg));
        return false; // drop them for now.
    }
    var hash = msg.prefix + msg.rawCommand + msg.args.join("");
    var handledByNick = this._processed.getClaimer(domain, hash);
    // we claim it if no one else has or if we previously did this hash.
    var shouldClaim = (
        handledByNick === null || handledByNick === client.nick
    );
    if (shouldClaim) {
        this._processed.claim(domain, hash, client.nick, msg.rawCommand);
        return true;
    }
    else if (handledByNick) {
        // someone else has allegedly claimed this; see if we can steal it.
        var owner = this._pool.getBridgedClientByNick(client.server, handledByNick);
        if (!owner) {
            // finders keepers
            log.debug(
                "%s is stealing hash %s from %s because they are dead",
                client.nick, hash, handledByNick
            );
            this._processed.claim(domain, hash, client.nick, msg.rawCommand);
            return true;
        }
    }
    return false;
};

IrcEventBroker.prototype._hookIfClaimed = function(client, connInst, eventName, fn) {
    if (client.isBot && !client.server.isBotEnabled()) {
        return; // don't both attaching listeners we'll never invoke.
    }
    var self = this;

    connInst.addListener(eventName, function() {
        if (client.server.isBotEnabled() && client.isBot) {
            // the bot handles all the things! Just proxy straight through.
            fn.apply(self, arguments);
        }
        else if (!client.server.isBotEnabled() && !client.isBot) {
            // this works because the last arg in all the callbacks are the
            // raw msg object (default to empty obj just in case)
            var msg = arguments[arguments.length - 1] || {};
            if (eventName === "names") {
                /*
                 * NAMES is special and doesn't abide by this (multi lines per
                 * event), and we don't want to process all these names each time
                 * a client joins a channel(!) so we need to get a unique msg
                 * for the channel only (not users). This is why we skip the names
                 * object attached to the args in the msg.
                 *
                 * We also do not purge NAMES msgs from the processed hash list
                 * to avoid repeatedly joining IRC lists to Matrix. This isn't
                 * perfect: if every connected client died and the list changed,
                 * we wouldn't sync it - but this should be good enough.
                 */
                var chan = arguments[0];
                msg = {
                    prefix: "server_sent",
                    rawCommand: "names",
                    args: [chan]
                };
            }

            if (self._attemptClaim(client, msg)) {
                // We're responsible for passing this message to the bridge.
                fn.apply(self, arguments);
            }
        }
    });
};

IrcEventBroker.prototype.sendMetadata = function(client, msg, force) {
    if ((client.isBot || !client.server.shouldSendConnectionNotices()) && !force) {
        return;
    }
    var req = new BridgeRequest(
        this._appServiceBridge.getRequestFactory().newRequest({
            data: {
                isFromIrc: true
            }
        })
    );
    complete(req, this._ircHandler.onMetadata(req, client, msg, force));
};

IrcEventBroker.prototype.addHooks = function(client, connInst) {
    var server = client.server;
    var ircHandler = this._ircHandler;

    var createUser = (nick) => {
        return new IrcUser(
            server, nick,
            this._pool.nickIsVirtual(server, nick)
        );
    };

    var createRequest = () => {
        return new BridgeRequest(
            this._appServiceBridge.getRequestFactory().newRequest({
                data: {
                    isFromIrc: true
                }
            })
        );
    };

    // === Attach client listeners ===
    // We want to listen for PMs for individual clients regardless of whether the
    // bot is enabled or disabled, as only they will receive the event. We handle
    // PMs to the bot now for provisioning.
        // listen for PMs for clients. If you listen for rooms, you'll get
        // duplicates since the bot will also invoke the callback fn!
    connInst.addListener("message", function(from, to, text) {
        if (to.indexOf("#") === 0) { return; }
        var req = createRequest();
        complete(req, ircHandler.onPrivateMessage(
            req,
            server, createUser(from), createUser(to),
            new IrcAction("message", text)
        ));
    });
    connInst.addListener("notice", function(from, to, text) {
        if (!from || to.indexOf("#") === 0) { return; }
        var req = createRequest();
        complete(req, ircHandler.onPrivateMessage(
            req,
            server, createUser(from), createUser(to),
            new IrcAction("notice", text)
        ));
    });
    connInst.addListener("ctcp-privmsg", function(from, to, text) {
        if (to.indexOf("#") === 0) { return; }
        if (text.indexOf("ACTION ") === 0) {
            var req = createRequest();
            complete(req, ircHandler.onPrivateMessage(
                req,
                server, createUser(from), createUser(to),
                new IrcAction("emote", text.substring("ACTION ".length))
            ));
        }
    });
    connInst.addListener("invite", function(channel, from) {
        var req = createRequest();
        complete(req, ircHandler.onInvite(
            req, server, createUser(from), createUser(client.nick), channel
        ));
    });

    // Only a bot should issue a mode, so only the bot should listen for mode_is reply
    if (client.isBot) {
        connInst.addListener("mode_is", function(channel, mode) {
            var req = createRequest();
            complete(req, ircHandler.onModeIs(req, server, channel, mode));
        });
    }

    // When a names event is received, emit names event in the BridgedClient
    connInst.addListener("names", (chan, names) => {
        client.emit("irc-names", client, chan, names);
    });

    // Listen for other events

    this._hookIfClaimed(client, connInst, "part", function(chan, nick, reason, msg) {
        var req = createRequest();
        complete(req, ircHandler.onPart(
            req, server, createUser(nick), chan, "part"
        ));
    });
    this._hookIfClaimed(client, connInst, "quit", function(nick, reason, chans, msg) {
        chans = chans || [];
        chans.forEach(function(chan) {
            var req = createRequest();
            complete(req, ircHandler.onPart(
                req, server, createUser(nick), chan, "quit"
            ));
        });
    });
    this._hookIfClaimed(client, connInst, "kick", function(chan, nick, by, reason, msg) {
        var req = createRequest();
        complete(req, ircHandler.onKick(
            req, server, createUser(by), createUser(nick), chan, reason
        ));
    });
    this._hookIfClaimed(client, connInst, "join", function(chan, nick, msg) {
        var req = createRequest();
        complete(req, ircHandler.onJoin(
            req, server, createUser(nick), chan, "join"
        ));
    });
    this._hookIfClaimed(client, connInst, "nick", function(oldNick, newNick, chans, msg) {
        chans = chans || [];
        chans.forEach((chan) => {
            const req = createRequest();
            complete(req, ircHandler.onPart(
                req, server, createUser(oldNick), chan, "nick"
            ));
            complete(req, ircHandler.onJoin(
                req, server, createUser(newNick), chan, "nick"
            ));
        });
    });
    // bucket names and drain them one at a time to avoid flooding
    // the matrix side with registrations / joins
    var namesBucket = [
    //  { chan: <channel>, nick: <nick>, opLevel: <@+...> }
    ];
    var processingBucket = false;
    var popName = function() {
        var name = namesBucket.pop(); // LIFO but who cares
        if (!name) {
            processingBucket = false;
            return null;
        }
        var req = createRequest();
        let promise = complete(req, ircHandler.onJoin(
            req, server, createUser(name.nick), name.chan, "names"
        ));
        if (!name.opLevel) {
            return promise;
        }
        // chain off an onMode after the onJoin has been processed.
        return promise.then(() => {
            if (!client.unsafeClient) {
                req.log.error("No client exists to set onMode for " + name.nick);
                return null;
            }
            req.log.info(
                "Calculating +mode for " + name.nick + " in " + name.chan +
                " with opLevel=" + name.opLevel
            );
            // send onMode for the most powerful prefix only.
            let prefixLetter = null;
            for (let i = 0; i < name.opLevel.length; i++) {
                const prefix = name.opLevel[i];
                if (!prefixLetter) {
                    prefixLetter = prefix;
                    continue;
                }
                if (client.unsafeClient.isUserPrefixMorePowerfulThan(prefixLetter, prefix)) {
                    prefixLetter = prefix;
                }
            }
            let modeLetter = client.unsafeClient.modeForPrefix[prefixLetter];
            if (!modeLetter) {
                return null;
            }

            return complete(req, ircHandler.onMode(
                req, server, name.chan, name.nick, modeLetter, true, name.nick
            ));
        });
    };
    var purgeNames = function() {
        var promise = popName();
        if (promise) {
            promise.finally(function() {
                purgeNames();
            });
        }
    };

    this._hookIfClaimed(client, connInst, "names", function(chan, names) {
        if (names) {
            var userlist = Object.keys(names);
            userlist.forEach(function(nick) {
                namesBucket.push({
                    chan: chan,
                    nick: nick,
                    opLevel: names[nick] || "",
                });
            });
            client.log.info(
                "NAMEs: Adding %s nicks from %s.", userlist.length, chan
            );
            client.log.debug("Names bucket has %s entries", namesBucket.length);
            if (!processingBucket) {
                processingBucket = true;
                purgeNames();
            }
        }
    });
    // listen for mode changes
    this._hookIfClaimed(client, connInst, "+mode", function(channel, by, mode, arg) {
        var req = createRequest();
        complete(req, ircHandler.onMode(
            req, server, channel, by, mode, true, arg
        ));
    });
    this._hookIfClaimed(client, connInst, "-mode", function(channel, by, mode, arg) {
        var req = createRequest();
        complete(req, ircHandler.onMode(
            req, server, channel, by, mode, false, arg
        ));
    });
    this._hookIfClaimed(client, connInst, "message", function(from, to, text) {
        if (to.indexOf("#") !== 0) { return; }
        var req = createRequest();
        complete(req, ircHandler.onMessage(
            req, server, createUser(from), to,
            new IrcAction("message", text)
        ));
    });
    this._hookIfClaimed(client, connInst, "ctcp-privmsg", function(from, to, text) {
        if (to.indexOf("#") !== 0) { return; }
        if (text.indexOf("ACTION ") === 0) {
            var req = createRequest();
            complete(req, ircHandler.onMessage(
                req, server, createUser(from), to,
                new IrcAction("emote", text.substring("ACTION ".length))
            ));
        }
    });
    this._hookIfClaimed(client, connInst, "notice", function(from, to, text) {
        if (to.indexOf("#") !== 0) { return; }
        if (from) { // ignore server notices
            var req = createRequest();
            complete(req, ircHandler.onMessage(
                req, server, createUser(from), to, new IrcAction("notice", text)
            ));
        }
    });
    this._hookIfClaimed(client, connInst, "topic", function(channel, topic, nick) {
        if (channel.indexOf("#") !== 0) { return; }

        if (nick && nick.indexOf("@") !== -1) {
            var match = nick.match(
                // https://github.com/martynsmith/node-irc/blob/master/lib/parse_message.js#L26
                /^([_a-zA-Z0-9\[\]\\`^{}|-]*)(!([^@]+)@(.*))?$/
            );
            if (match) {
                nick = match[1];
            }
        }
        var req = createRequest();
        complete(req, ircHandler.onTopic(
            req, server, createUser(nick), channel, new IrcAction("topic", topic)
        ));
    });
};

function complete(req, promise) {
    return promise.then(function(res) {
        req.resolve(res);
    }, function(err) {
        req.reject(err);
    });
}

module.exports = IrcEventBroker;<|MERGE_RESOLUTION|>--- conflicted
+++ resolved
@@ -67,13 +67,8 @@
  */
 
 "use strict";
-<<<<<<< HEAD
-const IrcAction = require("../models/IrcAction");
-const IrcUser = require("../models/IrcUser");
-=======
 const { IrcAction } = require("../models/IrcAction");
 const { IrcUser } = require("../models/IrcUser");
->>>>>>> 16e3f696
 const { BridgeRequest } = require("../models/BridgeRequest");
 const log = require("../logging").get("IrcEventBroker");
 
