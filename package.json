{
  "name": "matrix-appservice-irc",
<<<<<<< HEAD
  "version": "0.9.1",
=======
  "version": "0.10.0",
>>>>>>> bd39b9c7
  "description": "An IRC Bridge for Matrix",
  "main": "app.js",
  "bin": "./bin/matrix-appservice-irc",
  "engines": {
    "node": ">=6.9"
  },
  "scripts": {
    "test": "BLUEBIRD_DEBUG=1 jasmine --stop-on-failure=true",
    "lint": "eslint --max-warnings 0 lib spec",
    "check": "npm test && npm run lint",
    "ci-test": "BLUEBIRD_DEBUG=1 istanbul cover -x \"**/spec/**\" --report text jasmine",
    "ci": "npm run lint && npm run ci-test"
  },
  "repository": {
    "type": "git",
    "url": "https://github.com/matrix-org/matrix-appservice-irc.git"
  },
  "author": "",
  "license": "Apache-2.0",
  "bugs": {
    "url": "https://github.com/matrix-org/matrix-appservice-irc/issues"
  },
  "dependencies": {
    "bluebird": "^3.1.1",
    "crc": "^3.2.1",
    "extend": "^2.0.0",
    "irc": "matrix-org/node-irc#b1614bc784200c65247784d7b9e9ab867140412d",
    "js-yaml": "^3.2.7",
    "matrix-appservice-bridge": "1.5.0a",
    "nedb": "^1.1.2",
    "nopt": "^3.0.1",
    "prom-client": "^6.3.0",
    "request": "^2.54.0",
    "sanitize-html": "^1.6.1",
    "winston": "^2.4.2",
    "winston-daily-rotate-file": "^3.2.1"
  },
  "devDependencies": {
    "eslint": "^4.15.0",
    "istanbul": "^0.4.5",
    "jasmine": "^2.5.2",
    "proxyquire": "^1.4.0"
  }
}<|MERGE_RESOLUTION|>--- conflicted
+++ resolved
@@ -1,10 +1,6 @@
 {
   "name": "matrix-appservice-irc",
-<<<<<<< HEAD
-  "version": "0.9.1",
-=======
   "version": "0.10.0",
->>>>>>> bd39b9c7
   "description": "An IRC Bridge for Matrix",
   "main": "app.js",
   "bin": "./bin/matrix-appservice-irc",
