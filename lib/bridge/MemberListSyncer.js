/*eslint no-invalid-this: 0*/ // eslint doesn't understand Promise.coroutine wrapping

// Controls the logic for determining which membership lists should be synced and
// handles the sequence of events until the lists are in sync.
"use strict";

var Promise = require("bluebird");
var promiseutil = require("../promiseutil");
var log = require("../logging").get("MemberListSyncer");
var stats = require("../config/stats");

function MemberListSyncer(ircBridge, appServiceBot, server, appServiceUserId, injectJoinFn) {
    this.ircBridge = ircBridge;
    this.appServiceBot = appServiceBot;
    this.server = server;
    this.appServiceUserId = appServiceUserId;
    this.injectJoinFn = injectJoinFn;
    this._syncableRoomsPromise = null;
    this._memberLists = {
        matrix: {
            //$roomId : {
            //    id: roomId,
            //    state: stateEvents,
            //    realJoinedUsers: [],
            //    remoteJoinedUsers: []
            //  }
        },
        irc: {
            //$channel : nick[]
        }
    }
}

MemberListSyncer.prototype.sync = Promise.coroutine(function*() {
    let server = this.server;
    if (!server.isMembershipListsEnabled()) {
        log.info("%s does not have membership list syncing enabled.", server.domain);
        return;
    }
    if (!server.shouldSyncMembershipToIrc("initial")) {
        log.info("%s shouldn't sync initial memberships to irc.", server.domain);
        return;
    }
    log.info("Checking membership lists for syncing on %s", server.domain);
    let start = Date.now();
    let rooms = yield this._getSyncableRooms(server);
    log.info("Found %s syncable rooms (%sms)", rooms.length, Date.now() - start);
    this.leaveIrcUsersFromRooms(rooms, server);
    start = Date.now();
    log.info("Joining Matrix users to IRC channels...");
    yield joinMatrixUsersToChannels(rooms, server, this.injectJoinFn);
    log.info("Joined Matrix users to IRC channels. (%sms)", Date.now() - start);
    // NB: We do not need to explicitly join IRC users to Matrix rooms
    // because we get all of the NAMEs/JOINs as events when we connect to
    // the IRC server. This effectively "injects" the list for us.
});

MemberListSyncer.prototype.getChannelsToJoin = Promise.coroutine(function*() {
    let server = this.server;
    log.debug("getChannelsToJoin => %s", server.domain);
    let rooms = yield this._getSyncableRooms(server);

    // map room IDs to channels on this server.
    let channels = new Set();
    let roomInfoMap = {};
    let roomIds = rooms.map((roomInfo) => {
        roomInfoMap[roomInfo.id] = roomInfo;
        return roomInfo.id;
    });
    yield this.ircBridge.getStore().getIrcChannelsForRoomIds(roomIds).then((roomIdToIrcRoom) => {
        Object.keys(roomIdToIrcRoom).forEach((roomId) => {
            // only interested in rooms for this server
            let ircRooms = roomIdToIrcRoom[roomId].filter((ircRoom) => {
                return ircRoom.server.domain === server.domain;
            });
            ircRooms.forEach((ircRoom) => {
                channels.add(ircRoom.channel);
                log.debug(
                    "%s should be joined because %s real Matrix users are in room %s",
                    ircRoom.channel, roomInfoMap[roomId].realJoinedUsers.length, roomId
                );
                if (roomInfoMap[roomId].realJoinedUsers.length < 5) {
                    log.debug("These are: %s", JSON.stringify(roomInfoMap[roomId].realJoinedUsers));
                }
            });
        })
    });

    let channelsArray = Array.from(channels);
    log.debug(
        "getChannelsToJoin => %s should be synced: %s",
        channelsArray.length, JSON.stringify(channelsArray)
    );
    return channelsArray;
});

// map irc channel to a list of room IDs. If all of those
// room IDs have no real users in them, then part the bridge bot too.
MemberListSyncer.prototype.checkBotPartRoom = Promise.coroutine(function*(ircRoom, req) {
    if (ircRoom.channel.indexOf("#") !== 0) {
        return; // don't leave PM rooms
    }
    let matrixRooms = yield this.ircBridge.getStore().getMatrixRoomsForChannel(
        ircRoom.server, ircRoom.channel
    );

    if (matrixRooms.length === 0) {
        // no mapped rooms, leave the channel.
        yield this.ircBridge.partBot(ircRoom);
        return;
    }

    // At least 1 mapped room - query for the membership list in each room. If there are
    // any real users still left in the room, then do not part the bot from the channel.
    // Query via /$room_id/state rather than /initialSync as the latter can cause
    // the bridge to spin for minutes if the response is large.

    let shouldPart = true;
    for (let i = 0; i < matrixRooms.length; i++) {
        let roomId = matrixRooms[i].getId();
        req.log.debug("checkBotPartRoom: Querying room state in room %s", roomId);
        let res = yield this.appServiceBot.getClient().roomState(roomId);
        let data = getRoomMemberData(ircRoom.server, roomId, res, this.appServiceUserId);
        req.log.debug(
            "checkBotPartRoom: %s Matrix users are in room %s", data.reals.length, roomId
        );
        if (data.reals.length > 0) {
            shouldPart = false;
            break;
        }
    }

    if (shouldPart) {
        yield this.ircBridge.partBot(ircRoom);
    }
});

// grab all rooms the bot knows about which have at least 1 real user in them.
// On startup, this can be called multiple times, so we cache the first request's promise
// and return that instead of making double hits.
//
// returns [
//   {
//       id: roomId,
//       state: stateEvents,
//       realJoinedUsers: [],
//       remoteJoinedUsers: []
//   },
//   ...
// ]
MemberListSyncer.prototype._getSyncableRooms = function(server, ignoreCache) {
    if (!ignoreCache && this._syncableRoomsPromise) {
        log.debug("Returning existing _getSyncableRooms Promise");
        return this._syncableRoomsPromise;
    }

    let self = this;
    let fetchRooms = Promise.coroutine(function*() {
<<<<<<< HEAD
        let roomInfoList = [];
        let joinedRoomIds = yield self.appServiceBot.getJoinedRooms();
        // fetch joined members allowing 5 in-flight reqs at a time
        let pool = new QueuePool(5, Promise.coroutine(function*(roomId) {
            let userMap = null;
            while (!userMap) {
                try {
                    userMap = yield self.appServiceBot.getJoinedMembers(roomId);
                }
                catch (err) {
                    log.error(`Failed to getJoinedMembers in room ${roomId}: ${err}`);
=======
        let attempts = 0;
        while (true) { // eslint-disable-line no-constant-condition
            try {
                let roomInfoList = [];
                let joinedRoomIds = yield self.appServiceBot.getJoinedRooms();
                for (let i = 0; i < joinedRoomIds.length; i++) {
                    let roomId = joinedRoomIds[i];
                    try {
                        let userMap = yield self.appServiceBot.getJoinedMembers(roomId);
                        let roomInfo = {
                            id: roomId,
                            state: [], // JSON objects (Matrix events)
                            realJoinedUsers: [], // user IDs
                            remoteJoinedUsers: [], // user IDs
                        };
                        let userIds = Object.keys(userMap);
                        for (let j = 0; j < userIds.length; j++) {
                            let userId = userIds[j];
                            if (userId === self.appServiceBot.getUserId()) {
                                continue;
                            }
                            // TODO: Make this function public, it's useful!
                            if (self.appServiceBot._isRemoteUser(roomId, userId)) {
                                roomInfo.remoteJoinedUsers.push(userId);
                            }
                            else {
                                roomInfo.realJoinedUsers.push(userId);
                            }

                            roomInfo.state.push({
                                room_id: roomId,
                                state_key: userId,
                                user_id: userId,
                                content: {
                                    membership: "join",
                                    display_name: userMap[userId].display_name,
                                    avatar_url: userMap[userId].avatar_url,
                                }
                            });
                        }
                        roomInfoList.push(roomInfo);
                    }
                    catch (err) {
                        log.error(`Failed to getJoinedMembers in room ${roomId}: ${err}`);
                        i--; // try again
                    }
>>>>>>> 7d8cf6ba
                }
            }
            let roomInfo = {
                id: roomId,
                state: [], // JSON objects (Matrix events)
                realJoinedUsers: [], // user IDs
                remoteJoinedUsers: [], // user IDs
            };
            let userIds = Object.keys(userMap);
            for (let j = 0; j < userIds.length; j++) {
                let userId = userIds[j];
                // TODO: Make this function public, it's useful!
                if (self.appServiceBot._isRemoteUser(roomId, userId)) {
                    roomInfo.remoteJoinedUsers.push(userId);
                }
                else {
                    roomInfo.realJoinedUsers.push(userId);
                }

                roomInfo.state.push({
                    room_id: roomId,
                    state_key: userId,
                    user_id: userId,
                    content: {
                        membership: "join",
                        display_name: userMap[userId].display_name,
                        avatar_url: userMap[userId].avatar_url,
                    }
                });
            }
            roomInfoList.push(roomInfo);
        }));
        // wait for all the requests to go through
        yield Promise.all(joinedRoomIds.map((roomId) => {
            return pool.enqueue(roomId, roomId);
        }));

        return roomInfoList.filter(function(roomInfo) {
            // filter out rooms with no real matrix users in them.
            return roomInfo.realJoinedUsers.length > 0;
        });
    });

    this._syncableRoomsPromise = fetchRooms();
    return this._syncableRoomsPromise;
};

function joinMatrixUsersToChannels(rooms, server, injectJoinFn) {
    var d = promiseutil.defer();

    // filter out rooms listed in the rules
    var filteredRooms = [];
    rooms.forEach(function(roomInfo) {
        if (!server.shouldSyncMembershipToIrc("initial", roomInfo.id)) {
            log.debug(
                "Trimming room %s according to config rules (matrixToIrc=false)",
                roomInfo.id
            );
            if (!roomInfo.realJoinedUsers[0]) {
                return; // no joined users at all
            }
            // trim the list to a single user. We do this rather than filter the
            // room out entirely because otherwise there will be NO matrix users
            // on the IRC-side resulting in no traffic whatsoever.
            roomInfo.realJoinedUsers = [roomInfo.realJoinedUsers[0]];
            log.debug("Trimmed to " + roomInfo.realJoinedUsers);
        }
        filteredRooms.push(roomInfo);
    });

    log.debug("%s rooms passed the config rules", filteredRooms.length);

    // map the filtered rooms to a list of users to join
    // [Room:{reals:[uid,uid]}, ...] => [{uid,roomid}, ...]
    var entries = [];
    filteredRooms.forEach(function(roomInfo) {
        roomInfo.realJoinedUsers.forEach(function(uid, index) {
            entries.push({
                roomId: roomInfo.id,
                userId: uid,
                // Mark the first real matrix user f.e room so we can inject
                // them first to get back up and running more quickly when there
                // is no bot.
                frontier: (index === 0)
            });
        });
    });
    // sort frontier markers to the front of the array
    entries.sort(function(a, b) {
        if (a.frontier && !b.frontier) {
            return -1; // a comes first
        }
        else if (b.frontier && !a.frontier) {
            return 1; // b comes first
        }
        return 0; // don't care
    });

    log.debug("Got %s matrix join events to inject.", entries.length);
    // take the first entry and inject a join event
    function joinNextUser() {
        var entry = entries.shift();
        if (!entry) {
            d.resolve();
            return;
        }
        if (entry.userId.indexOf("@-") === 0) {
            joinNextUser();
            return;
        }
        log.debug(
            "Injecting join event for %s in %s (%s left) is_frontier=%s",
            entry.userId, entry.roomId, entries.length, entry.frontier
        );
        injectJoinFn(entry.roomId, entry.userId, entry.frontier).timeout(
            server.getMemberListFloodDelayMs()
        ).then(() => {
            joinNextUser();
        }, (err) => { // discard error, this will be due to timeouts which we don't want to log
            joinNextUser();
        });
    }

    joinNextUser();

    return d.promise;
}

MemberListSyncer.prototype.leaveIrcUsersFromRooms = function(rooms, server) {
    log.info(
        `leaveIrcUsersFromRooms: storing member list info for ${rooms.length} ` +
        `rooms for server ${server.domain}`
    );

    // Store the matrix room info in memory for later retrieval when NAMES is received
    // and updateIrcMemberList is called. At that point, we have enough information to
    // leave users from the channel that the NAMES is for.
    rooms.forEach((roomInfo) => {
        this._memberLists.matrix[roomInfo.id] = roomInfo;
    });
}

// Update the MemberListSyncer with the IRC NAMES_RPL that has been received for channel.
// This will leave any matrix users that do not have their associated IRC nick in the list
// of names for this channel.
MemberListSyncer.prototype.updateIrcMemberList = Promise.coroutine(function*(channel, names) {
    if (this._memberLists.irc[channel] !== undefined ||
            !this.server.shouldSyncMembershipToMatrix("initial", channel)) {
        return;
    }
    this._memberLists.irc[channel] = Object.keys(names);

    log.info(
        `updateIrcMemberList: Updating IRC member list for ${channel} with ` +
        `${this._memberLists.irc[channel].length} IRC nicks`
    );

    // Convert the IRC channels nicks to userIds
    let ircUserIds = this._memberLists.irc[channel].map(
        (nick) => this.server.getUserIdFromNick(nick)
    );

    // For all bridged rooms, leave users from matrix that are not in the channel
    let roomsForChannel = yield this.ircBridge.getStore().getMatrixRoomsForChannel(
        this.server, channel
    );

    if (roomsForChannel.length === 0) {
        log.info(`updateIrcMemberList: No bridged rooms for channel ${channel}`);
        return;
    }

    // If a userId is in remoteJoinedUsers, but not ircUserIds, intend on leaving roomId
    let promises = [];
    roomsForChannel.forEach((matrixRoom) => {
        let roomId = matrixRoom.getId();
        if (!(
                this._memberLists.matrix[roomId] &&
                this._memberLists.matrix[roomId].remoteJoinedUsers
            )) {
                return;
        }
        this._memberLists.matrix[roomId].remoteJoinedUsers.forEach(
            (userId) => {
                if (ircUserIds.indexOf(userId) === -1) {
                    promises.push(
                        this.ircBridge.getAppServiceBridge().getIntent(userId).leave(roomId)
                    );
                    stats.membership(true, "part");
                }
            }
        );
    });
    log.info(
        `updateIrcMemberList: Leaving ${promises.length} users as they are not in ${channel}.`
    );
    yield Promise.all(promises);
});

function getRoomMemberData(server, roomId, stateEvents, appServiceUserId) {
    stateEvents = stateEvents || [];
    var data = {
        roomId: roomId,
        virtuals: [],
        reals: []
    };
    stateEvents.forEach(function(event) {
        if (event.type !== "m.room.member" || event.content.membership !== "join") {
            return;
        }
        var userId = event.state_key;
        if (userId === appServiceUserId) {
            return;
        }
        if (server.claimsUserId(userId)) {
            data.virtuals.push(userId);
        }
        else if (userId.indexOf("@-") === 0) {
            // Ignore guest user IDs -- TODO: Do this properly by passing them through
        }
        else {
            data.reals.push(userId);
        }
    });
    return data;
}

module.exports = MemberListSyncer;<|MERGE_RESOLUTION|>--- conflicted
+++ resolved
@@ -156,7 +156,6 @@
 
     let self = this;
     let fetchRooms = Promise.coroutine(function*() {
-<<<<<<< HEAD
         let roomInfoList = [];
         let joinedRoomIds = yield self.appServiceBot.getJoinedRooms();
         // fetch joined members allowing 5 in-flight reqs at a time
@@ -168,54 +167,6 @@
                 }
                 catch (err) {
                     log.error(`Failed to getJoinedMembers in room ${roomId}: ${err}`);
-=======
-        let attempts = 0;
-        while (true) { // eslint-disable-line no-constant-condition
-            try {
-                let roomInfoList = [];
-                let joinedRoomIds = yield self.appServiceBot.getJoinedRooms();
-                for (let i = 0; i < joinedRoomIds.length; i++) {
-                    let roomId = joinedRoomIds[i];
-                    try {
-                        let userMap = yield self.appServiceBot.getJoinedMembers(roomId);
-                        let roomInfo = {
-                            id: roomId,
-                            state: [], // JSON objects (Matrix events)
-                            realJoinedUsers: [], // user IDs
-                            remoteJoinedUsers: [], // user IDs
-                        };
-                        let userIds = Object.keys(userMap);
-                        for (let j = 0; j < userIds.length; j++) {
-                            let userId = userIds[j];
-                            if (userId === self.appServiceBot.getUserId()) {
-                                continue;
-                            }
-                            // TODO: Make this function public, it's useful!
-                            if (self.appServiceBot._isRemoteUser(roomId, userId)) {
-                                roomInfo.remoteJoinedUsers.push(userId);
-                            }
-                            else {
-                                roomInfo.realJoinedUsers.push(userId);
-                            }
-
-                            roomInfo.state.push({
-                                room_id: roomId,
-                                state_key: userId,
-                                user_id: userId,
-                                content: {
-                                    membership: "join",
-                                    display_name: userMap[userId].display_name,
-                                    avatar_url: userMap[userId].avatar_url,
-                                }
-                            });
-                        }
-                        roomInfoList.push(roomInfo);
-                    }
-                    catch (err) {
-                        log.error(`Failed to getJoinedMembers in room ${roomId}: ${err}`);
-                        i--; // try again
-                    }
->>>>>>> 7d8cf6ba
                 }
             }
             let roomInfo = {
@@ -227,6 +178,9 @@
             let userIds = Object.keys(userMap);
             for (let j = 0; j < userIds.length; j++) {
                 let userId = userIds[j];
+                if (self.appServiceBot.getUserId() === userId) {
+                    continue;
+                }
                 // TODO: Make this function public, it's useful!
                 if (self.appServiceBot._isRemoteUser(roomId, userId)) {
                     roomInfo.remoteJoinedUsers.push(userId);
