--- conflicted
+++ resolved
@@ -399,13 +399,8 @@
     if (!bridgedClient.unsafeClient) {
         return q.reject("No client");
     }
-<<<<<<< HEAD
     if (Object.keys(bridgedClient.unsafeClient.chans).indexOf(channel) !== -1) {
-        return q();
-=======
-    if (Object.keys(self.unsafeClient.chans).indexOf(channel) !== -1) {
-        return q(new IrcRoom(self.server, channel));
->>>>>>> 7ff65964
+        return q(new IrcRoom(bridgedClient.server, channel));
     }
     if (channel.indexOf("#") !== 0) {
         // PM room
@@ -440,24 +435,19 @@
     // add a timeout to try joining again
     setTimeout(function() {
         // promise isn't resolved yet and we still want to join this channel
-<<<<<<< HEAD
         if (defer.promise.isPending() && bridgedClient.chanList.indexOf(channel) !== -1) {
+            // we may have joined but didn't get the callback so check the client
+            if (Object.keys(bridgedClient.unsafeClient.chans).indexOf(channel) !== -1) {
+                // we're joined
+                bridgedClient.log.debug("Timed out joining %s - didn't get callback but " +
+                    "are now joined. Resolving.", channel);
+                defer.resolve(new IrcRoom(bridgedClient.server, channel));
+                return;
+            }
+
             bridgedClient.log.error(
                 "Timed out trying to join %s - trying again.", channel
             );
-=======
-        if (defer.promise.isPending() && self.chanList.indexOf(channel) !== -1) {
-            // we may have joined but didn't get the callback so check the client
-            if (Object.keys(self.unsafeClient.chans).indexOf(channel) !== -1) {
-                // we're joined
-                self.log.debug("Timed out joining %s - didn't get callback but " +
-                    "are now joined. Resolving.", channel);
-                defer.resolve(new IrcRoom(self.server, channel));
-                return;
-            }
-
-            self.log.error("Timed out trying to join %s - trying again.", channel);
->>>>>>> 7ff65964
             // try joining again.
             joinChannel(bridgedClient, channel).done(function(s) {
                 defer.resolve(s);
